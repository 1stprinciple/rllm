# FrozenLake Agent Examples

This directory contains examples for training and running FrozenLake RL agents using the rLLM framework. The FrozenLake agent learns to navigate a slippery grid world environment to reach a goal while avoiding holes.

Our examples use the following:
* Qwen3-4B as the base model
* Randomly generated FrozenLake environments with varying sizes and slip probabilities
* GRPO for training

## Environment Overview

FrozenLake is a classic reinforcement learning environment where:
- **Objective**: Navigate from start position to goal position
- **Dynamics**: Depending on configuration, the surface may be slippery, causing actions to execute stochastically (e.g., intended moves may go sideways)
- **Termination**: Episode ends when reaching goal (reward +1) or falling into hole (reward 0)
- **Parameters**:
  - `size`: Grid size (e.g., 4x4, 8x8)
  - `p`: Probability that the agent performs the intended action (remainder is split among unintended directions)
  - `seed`: Random seed for environment generation
  - `is_slippery`: Boolean flag controlling whether movement is stochastic (True) or deterministic (False)

## Model Hosting

### Option 1: Using vLLM

Start a vLLM server with OpenAI-compatible API:

```bash
python -m vllm.entrypoints.openai.api_server \
    --model Qwen/Qwen3-4B \
    --host 0.0.0.0 \
    --port 30000 \
    --dtype bfloat16 
```

### Option 2: Using SGLang

```bash
python -m sglang_router.launch_server \
    --model-path Qwen/Qwen3-4B \ 
    --dp-size 1 \
    --dtype bfloat16
# increase dp_size to enable data-parallel processing on multiple GPUs 
```

The server should be accessible at `http://localhost:30000/v1`

## Dataset Preparation

Prepare the FrozenLake datasets (randomly generated environments for training and testing):

```bash
cd examples/frozenlake
python prepare_frozenlake_data.py
```

This will:
<<<<<<< HEAD
- Generate 10,000 random FrozenLake environments for training
=======
- Generate 30,000 random FrozenLake environments for training
>>>>>>> cea111b9
- Generate 100 random FrozenLake environments for testing
- Register both datasets with the RLLM DatasetRegistry
- Each environment has random size (2-10), slip probability (0.6-0.85), and seed

## Running Inference

Once your model server is running and datasets are prepared, you can run inference:

```bash
cd examples/frozenlake
python run_frozenlake_agent.py
```

### Configuration Options

You can modify the inference script parameters:

- `n_parallel_agents`: Number of parallel agents (default: 256)
- `model_name`: Model to use (default: "Qwen/Qwen3-4B")
- `base_url`: API server URL (default: "http://localhost:30000/v1")
- `max_response_length`: Maximum response length (default: 16384)
- `max_prompt_length`: Maximum prompt length (default: 4096)
- `temperature`: Sampling temperature (default: 0.6)
- `top_p`: Top-p sampling (default: 0.95)

The script will:
1. Load the FrozenLake test dataset (or generate if not exists)
2. Run parallel inference using the async agent execution engine
3. Evaluate results and compute success rates

## Training

### Basic Training

To train a FrozenLake agent:

```bash
cd examples/frozenlake
bash train_frozenlake_agent.sh
```<|MERGE_RESOLUTION|>--- conflicted
+++ resolved
@@ -55,11 +55,7 @@
 ```
 
 This will:
-<<<<<<< HEAD
 - Generate 10,000 random FrozenLake environments for training
-=======
-- Generate 30,000 random FrozenLake environments for training
->>>>>>> cea111b9
 - Generate 100 random FrozenLake environments for testing
 - Register both datasets with the RLLM DatasetRegistry
 - Each environment has random size (2-10), slip probability (0.6-0.85), and seed
