import asyncio
import concurrent.futures
import time
<<<<<<< HEAD
import traceback
import uuid
from typing import Dict, List
=======
from concurrent.futures import ThreadPoolExecutor
>>>>>>> 589c103a

import openai
import torch

from rllm.agents.utils import (
    convert_messages_to_tokens_and_masks,
    get_recent_assistant_user_messages,
)
from rllm.engine.agent_execution_engine import AgentExecutionEngine
from rllm.environments.env_utils import (
    compute_mc_return,
    compute_trajectory_reward,
)
from rllm.misc import colorful_print
from rllm.parser.chat_template.parser import ChatTemplateParser
from rllm.router.router import Router


class AsyncAgentExecutionEngine(AgentExecutionEngine):
    def __init__(
        self,
        rollout_engine,
        engine_name,
        tokenizer,
        config,
        agents=[],
        envs=[],
        model_path="",
        n_parallel_agents=None,
        trajectory_timeout=None,
        gamma=1.0,
        api_retries=3,
        retry_limit=1,
        max_steps=5,
        max_response_length=8192,
        max_prompt_length=1024,
        agent_class=None,
        env_class=None,
        agent_args={},
        rollout_engine_args={},
        env_args={},
        max_workers=64,
        enforce_max_prompt_length=False, # If enabled, applies max_prompt check per step
        **kwargs,
    ):
        self.config = config
        self.rollout_engine = rollout_engine
        self.tokenizer = tokenizer
        self.engine_name = engine_name
        self.n_parallel_agents = n_parallel_agents
        self.model_path = model_path

        # For interaction
        self.gamma = gamma
        self.retry_limit = retry_limit
        self.api_retries = api_retries
        self.max_steps = max_steps
        self.agent_args = agent_args
        self.max_response_length = max_response_length
        self.max_prompt_length = max_prompt_length
        self.enforce_max_prompt_length = enforce_max_prompt_length

        self.agent_class = agent_class
        self.agent_args = agent_args
        self.agents = agents
        self.env_class = env_class
        self.env_args = env_args
        self.envs = envs
        
        self.trajectory_timeout = trajectory_timeout
        if not trajectory_timeout:
            self.trajectory_timeout = int(1e9)


        assert all(type(env).is_multithread_safe() for env in self.envs), "All environments must be multithread safe for async engine"
        # rollout engine args
        self.rollout_engine_args = rollout_engine_args
        self.sampling_params = kwargs.get("sampling_params", None)
        self.server_addresses = self.rollout_engine.server_addresses
        print(self.server_addresses)
        if self.engine_name == "openai":
            from openai import AsyncOpenAI
            self.client = AsyncOpenAI(**self.rollout_engine_args) 
        elif self.engine_name == "verl":
            # All generation is done via scheduler. Currently only works for verl
<<<<<<< HEAD
            self.router = Router(rollout_engine=rollout_engine, tensor_parallel_size=self.config.actor_rollout_ref.rollout.get('tensor_model_parallel_size', 1))

        # Create a thread pool executor for environment interactions (i.e. step, reset, close)
        self.executor = concurrent.futures.ThreadPoolExecutor(max_workers=max_workers)
        self.chat_template_parser = ChatTemplateParser.get_parser(self.tokenizer, enable_thinking=self.config.agent.enable_thinking)
=======
            self.router = Router(config=self.config, tokenizer=self.tokenizer, addresses=self.server_addresses)
        self.chat_template_parser = ChatTemplateParser.get_parser(self.tokenizer)
>>>>>>> 589c103a

    async def get_model_response(self, prompt, application_id, **kwargs):
        """
        Compute model response asynchronously based on the engine type.
        
        This function is multithread safe and routes the request to the appropriate
        engine-specific handler.
        
        Args:
            prompt: The input prompt to send to the model
            application_id: Unique identifier for the application
            **kwargs: Additional arguments to pass to the model
            
        Returns:
            The model's response text
            
        Raises:
            NotImplementedError: If the engine type is not supported
        """
        if self.engine_name == "openai":
            return await self._get_openai_async(prompt, application_id, **kwargs)
        elif self.engine_name == "verl":
            return await self._get_verl_async(prompt, application_id, **kwargs)
        else:
            raise NotImplementedError(f"Engine type '{self.engine_name}' not supported")

    async def _get_verl_async(self, prompt, application_id, **kwargs):
        batch = self._convert_prompt_verl([prompt], **kwargs)
    
        if 'max_tokens' in kwargs:
            batch.meta_info['max_tokens'] = kwargs['max_tokens']

        output = await self.router.generate_sequences(batch, **kwargs)
        
        attn = output.batch["attention_mask"][0, self.max_prompt_length:]
        tokens = output.batch["responses"][0]

        # Find last index where attention == 1
        non_pad_indices = (attn == 1).nonzero(as_tuple=True)[0]
        if len(non_pad_indices) == 0:
            trimmed = tokens[:0]  # empty
        else:
            last_valid_idx = non_pad_indices[-1].item()
            trimmed = tokens[:last_valid_idx + 1]  # include the last valid token

        response = self.tokenizer.decode(trimmed, skip_special_tokens=False)

        pad_token = self.tokenizer.pad_token
        eos_token = self.tokenizer.eos_token
        response = response.replace(pad_token, "").replace(eos_token, "")
        return response

    async def _get_openai_async(self, prompt, _, **kwargs):
        """
        Get action from OpenAI API asynchronously with retry logic.
        
        Args:
            prompt: The input prompt in chat completions format
            application_id: Unique identifier for the application (unused for OpenAI)
            **kwargs: Additional arguments to pass to the OpenAI API
            
        Returns:
            The response from OpenAI API
        """
        async def get_response(prompt: List[Dict[str, str]]):
            retries = self.api_retries
            while retries > 0:
                try:
                    response = await self.client.chat.completions.create(
                        messages=prompt,
                        **self.sampling_params,
                        **kwargs,
                    )
                    return response
                except openai.RateLimitError:
                    retries -= 1
                    if retries == 0:
                        return "Error: Rate limit reached and retries exhausted."
                    print("Sleep for 5 seconds for API limit.")
                    await asyncio.sleep(5)
                except Exception as e:
                    print("Error: ", e)
                    return f"Error processing content: {e}"

        response = await get_response(prompt)
        return response

    async def run_agent_trajectory_async(
        self, idx, application_id, seed=0, mode="Text", **kwargs
    ):
        """Run a single agent's trajectory asynchronously"""
        agent = self.agents[idx]
        env = self.envs[idx]
        

        # Initialize trajectory for this task.
        trajectory = []
        termination_reason = None
        prompt_token_len = 0
        prompt_tokens = []
        response_token_len = 0
        response_tokens = []
        response_masks = []
        total_time = 0

        # for step return
        episode_steps = []

        # Reset environment with the task using the executor
        loop = asyncio.get_event_loop()
        observation, info = await loop.run_in_executor(self.executor, env.reset)
        info['max_steps'] = self.max_steps

        # Reset agent
        agent.reset()
        # Update agent internal state from environment.
        agent.update_from_env(
            observation=observation, # Raw observation from environment
            reward=0.0,
            done=False,
            info=info,
        )
        messages = agent.chat_completions
        prompt_tokens, _ = convert_messages_to_tokens_and_masks(messages,
                                                                tokenizer=self.tokenizer,
                                                                parser=self.chat_template_parser,
                                                                contains_first_msg=True,
                                                                contains_generation_msg=True)
        prompt_token_len = len(prompt_tokens)
        # Note, this should never happen!
        if prompt_token_len > self.max_prompt_length:
            agent.reset()
            raise Exception(
                f"Trajectory {idx}: initial prompt length already exceeded max_prompt_length, retrying"
            )

        for step_idx in range(self.max_steps):
            print(f"Trajectory {idx}, Step {step_idx}/{self.max_steps}")
            # Get action from agent
            chat_completions_messages = agent.chat_completions.copy()
            # Max remaining tokens left for the response
            # For enforced max prompt at each step, no need to deduct here
            if not self.enforce_max_prompt_length:
                max_tokens = self.max_response_length - response_token_len
            else:
                max_tokens = self.max_response_length
            kwargs['max_tokens'] = max_tokens
            
            start_time = time.time()
            response = await self.get_model_response(
                chat_completions_messages,
                application_id,
                **kwargs
            )

            # Update steps
            prompt_response_pair = {
                "prompt": self.chat_template_parser.parse(chat_completions_messages, add_generation_prompt=True, is_first_msg=True),
                "response": response,
            }
            episode_steps.append(prompt_response_pair)

            # Update agent with model response
            total_time += time.time() - start_time
            agent.update_from_model(response)

            # Fetch action from agent's internal state.
            cur_state = agent.get_current_state()
            action = cur_state.action
            # Take step in environment using the executor
            start_time = time.time()
            next_observation, reward, done, info = await loop.run_in_executor(self.executor, env.step, action)
            total_time += time.time() - start_time
            info['max_steps'] = self.max_steps
            # Update agent internal state.
            agent.update_from_env(
                observation=next_observation,
                reward=reward,
                done=done,
                info=info,
            )

            chat_completions_messages = agent.chat_completions
            assistant_message, env_messages = get_recent_assistant_user_messages(chat_completions_messages)

            assistant_msg_tokens, assistant_msg_masks = convert_messages_to_tokens_and_masks([assistant_message],
                                                                                            tokenizer= self.tokenizer,
                                                                                            parser=self.chat_template_parser,
                                                                                            contains_first_msg=False,
                                                                                            contains_generation_msg=False)
            env_msg_tokens, env_msg_masks = convert_messages_to_tokens_and_masks(env_messages,
                                                                                tokenizer=self.tokenizer,
                                                                                parser=self.chat_template_parser,
                                                                                contains_first_msg=False,
                                                                                contains_generation_msg=True)
            # Update repsonse token length
            response_token_len += len(assistant_msg_tokens) + len(env_msg_tokens)
            # Reached maximum number of tokens for the trajectory
            if not self.enforce_max_prompt_length and response_token_len >= self.max_response_length:
                # Truncation length
                truncation_length = self.max_response_length - response_token_len
                # Truncate the response and masks
                truncated_response_tokens = (assistant_msg_tokens + env_msg_tokens)[
                    :truncation_length
                ]
                truncated_response_masks = (assistant_msg_masks + env_msg_masks)[
                    :truncation_length
                ]
                # Update token collections
                response_tokens.extend(truncated_response_tokens)
                response_masks.extend(truncated_response_masks)
                
                cur_step = agent.get_current_state()
                if response_token_len - len(env_msg_tokens) > self.max_response_length and not hasattr(env, 'compute_final_reward'):
                    cur_step.reward = 0.0
                cur_step.done = True
                termination_reason = "TRUNCATION"
                # handle returning
                break

            # Update the token version of trajectory
            response_tokens.extend(assistant_msg_tokens)
            response_masks.extend(assistant_msg_masks)
            observation = next_observation

            if total_time >= self.trajectory_timeout:
                termination_reason = "TIMEOUT"
                cur_step = agent.get_current_state()
                done = True
                cur_step.done = done
                break


            # Check if episode is done
            if done:
                termination_reason = "ENV_DONE"
                break

            response_tokens.extend(env_msg_tokens)
            response_masks.extend(env_msg_masks)
            
            if step_idx == self.max_steps - 1:
                termination_reason = "MAX_STEPS"

        if hasattr(env, 'compute_final_reward'):
            cur_step = agent.get_current_state()
            reward = await loop.run_in_executor(self.executor, env.compute_final_reward)
            cur_step.reward = reward
        # Closing environment using the executor.
        await loop.run_in_executor(self.executor, env.close)
        
        if termination_reason:
            if reward > 0:
                color = "green"
            else:
                color = "yellow"
            colorful_print(
                f"Trajectory {idx} completed due to: {termination_reason}. Reward is {reward}. \n",
                color,
            )
        trajectory = agent.trajectory 
        # Aggregate final trajectory statistics
        compute_trajectory_reward(trajectory)
        compute_mc_return(trajectory, gamma=self.gamma)

        if mode == "Text":
            return trajectory
        elif mode == "Token":
            token_result = {
                "prompt_tokens": torch.tensor(prompt_tokens, dtype=torch.long),
                "response_tokens": torch.tensor(response_tokens, dtype=torch.long),
                "response_masks": torch.tensor(response_masks, dtype=torch.long),
                "training_reward": agent.compute_training_reward(trajectory) if hasattr(agent, "compute_training_reward") else trajectory.steps[-1].reward,
                "environment_reward": trajectory.reward,
                "idx": env.idx,
            }
            return token_result
        elif mode == "Conversation":
            return agent.chat_completions
        elif mode == "Step":
            steps_result = {
                "steps": episode_steps,
                "training_reward": agent.compute_training_reward(trajectory) if hasattr(agent, "compute_training_reward") else trajectory.steps[-1].reward,
                "environment_reward": trajectory.reward,
                "idx": env.idx,
            }
            return steps_result


    async def run_agent_trajectory_with_retry(
        self, idx, application_id, seed=0, mode="Text", **kwargs
    ):
        for _ in range(self.retry_limit):
            try:
                return await self.run_agent_trajectory_async(
                    idx, application_id=application_id, seed=seed, mode=mode, **kwargs
                )
            except Exception:
                traceback.print_exc()
                continue
        traceback.print_exc()
        raise Exception(f"Trajectory {idx} cannot complete. Please check the log message")

    async def trajectory_generator(
        self,
        reset_seed=0,
        timing_raw={},
        mode="Text",
        **kwargs
    ):
        assert all(type(env).is_multithread_safe() for env in self.envs), "All environments must be multithread safe for async engine"
        
        max_concurrency = self.n_parallel_agents
        self.executor = ThreadPoolExecutor(max_workers=max_concurrency)

        if self.engine_name == "verl":
            if self.config.actor_rollout_ref.rollout.mode == "async":
                self.rollout_engine.wake_up()
            else:
                self.router.__enter__()

        semaphore = asyncio.Semaphore(max_concurrency)
        # This queue will hold the indices of available agent/environment pairs
        agent_env_index_queue = asyncio.Queue()
        for i in range(len(self.envs)):
            agent_env_index_queue.put_nowait(i)

        async def launch_one_trajectory_task(trajectory_number_overall: int):
            agent_env_idx = -1  # Placeholder for the acquired agent/env index
            try:
                await semaphore.acquire()
                agent_env_idx = await agent_env_index_queue.get()
                
                application_id = str(uuid.uuid4())
                # Each trajectory gets a unique seed if desired, or uses the global reset_seed.
                # For now, using the global reset_seed for all, consistent with original behavior
                # if it were called multiple times.
                # If per-trajectory seed is needed: current_seed = reset_seed + trajectory_number_overall
                
                result = await self.run_agent_trajectory_with_retry(
                    idx=agent_env_idx,
                    application_id=application_id,
                    seed=reset_seed, # or current_seed
                    mode=mode,
                    **kwargs,
                )
                return result
            finally:
                if agent_env_idx != -1: # Ensure index was acquired before trying to put it back
                    await agent_env_index_queue.put(agent_env_idx)
                semaphore.release()
        # Create all N conceptual tasks. Their execution will be throttled by the semaphore
        # and the availability of agent/env indices.
        tasks_to_run = [
            launch_one_trajectory_task(i) for i in range(len(self.envs))
        ]

        tasks_completed = 0
        for coro in asyncio.as_completed(tasks_to_run):
            try:
                result = await coro
                tasks_completed += 1
                colorful_print(f"Number of Trajectories {tasks_completed}/{len(self.envs)} completed", "cyan")
                yield result
            except Exception as e:
                raise e
        
        if self.engine_name == "verl":
            if self.config.actor_rollout_ref.rollout.mode == "async":
                self.rollout_engine.sleep()
            else:
                self.router.__exit__()
        
        self.executor.shutdown(wait=False)

    async def execute_tasks(self, tasks):
        """
        Run asynchronous interactions between the agent and environment where each agent
        has its own environment instance and can proceed independently.
        
        Args:
            tasks: List of tasks to process
            max_concurrent: Maximum number of concurrent tasks to process (defaults to self.n_parallel_agents)
            
        Returns:
            A list of trajectories, one for each task.
        """

        max_concurrent = self.n_parallel_agents
        
        # Initialize results list to store trajectories for all tasks
        all_trajectories = {}
        
        # Create a queue of tasks to process
        task_queue = list(enumerate(tasks))
        semaphore = asyncio.Semaphore(max_concurrent)
        index_queue = asyncio.Queue(maxsize=max_concurrent)
        for i in range(max_concurrent):
            index_queue.put_nowait(i)

        async def sem_wrapper(task_id, task):
            async with semaphore:
                # Get an available index
                index = await index_queue.get()
                try:
                    res = await self.run_agent_trajectory(index, task_id)
                    return task_id, res
                finally:
                    # Put the index back in the queue when done
                    await index_queue.put(index)
        
        # Create a queue of tasks to process
        task_queue = list(enumerate(tasks))
        # Run all tasks concurrently
        results = await asyncio.gather(*[sem_wrapper(task_id, task) for task_id, task in task_queue])
        
        all_trajectories = {task_id: trajectory for task_id, trajectory in results}
        ordered_trajectories = [all_trajectories[i] for i in range(len(all_trajectories))]
        return ordered_trajectories<|MERGE_RESOLUTION|>--- conflicted
+++ resolved
@@ -1,13 +1,10 @@
 import asyncio
 import concurrent.futures
 import time
-<<<<<<< HEAD
 import traceback
 import uuid
-from typing import Dict, List
-=======
+import time
 from concurrent.futures import ThreadPoolExecutor
->>>>>>> 589c103a
 
 import openai
 import torch
@@ -93,16 +90,8 @@
             self.client = AsyncOpenAI(**self.rollout_engine_args) 
         elif self.engine_name == "verl":
             # All generation is done via scheduler. Currently only works for verl
-<<<<<<< HEAD
-            self.router = Router(rollout_engine=rollout_engine, tensor_parallel_size=self.config.actor_rollout_ref.rollout.get('tensor_model_parallel_size', 1))
-
-        # Create a thread pool executor for environment interactions (i.e. step, reset, close)
-        self.executor = concurrent.futures.ThreadPoolExecutor(max_workers=max_workers)
-        self.chat_template_parser = ChatTemplateParser.get_parser(self.tokenizer, enable_thinking=self.config.agent.enable_thinking)
-=======
             self.router = Router(config=self.config, tokenizer=self.tokenizer, addresses=self.server_addresses)
         self.chat_template_parser = ChatTemplateParser.get_parser(self.tokenizer)
->>>>>>> 589c103a
 
     async def get_model_response(self, prompt, application_id, **kwargs):
         """
