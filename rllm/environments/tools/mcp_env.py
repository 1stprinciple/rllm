--- conflicted
+++ resolved
@@ -208,7 +208,6 @@
                 MCPEnvironment._connection_manager = MCPConnectionManager(mcp_server_command, mcp_server_args, mcp_server_env)
                 MCPEnvironment._connection_manager.start()
 
-<<<<<<< HEAD
     def reset(self):
         """Reset the environment and return initial observations."""
         self.step_count = 0
@@ -216,15 +215,6 @@
         return obs, {}
 
     def step(self, action: Any):
-=======
-    def reset(self) -> tuple[list[Any], dict[str, Any]]:
-        """Reset the environment and return initial observations."""
-        self.step_count = 0
-        task_list = [self.task] if self.task is not None else []
-        return task_list, {}
-
-    def step(self, action: Any) -> tuple[Any, float, bool, dict[Any, Any]]:
->>>>>>> 02e99798
         """
         Take a step in the environment based on the action.
 
