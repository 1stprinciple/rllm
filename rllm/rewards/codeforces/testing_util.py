--- conflicted
+++ resolved
@@ -52,13 +52,9 @@
     otherwise it'll just return an input and output pair.
     """
 
-<<<<<<< HEAD
-    in_outs = sample["test_cases"]
+    in_outs = sample["tests"]
     if in_outs is None or len(in_outs) == 0: 
         return []
-=======
-    in_outs = sample["tests"]
->>>>>>> 0f411c5c
     #test_cases:[ { "input": "3 6 9", "output": "6" }, { "input": "4 4 4", "output": "4" }, { "input": "0 0 0", "output": "0" } ]
     #test_cases: [ { "input": "20 40 60 80 100\n0 1 2 3 4\n1 0", "output": "4900" }, { "input": "119 119 119 119 119\n0 0 0 0 0\n10 0", "output": "4930" }]
     if in_outs:
